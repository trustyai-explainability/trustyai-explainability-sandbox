--- conflicted
+++ resolved
@@ -155,7 +155,6 @@
         nt_trainer.save_model('gplus')
         self.experts = [gminus, gplus]
 
-<<<<<<< HEAD
     def mask(self, sentence: str, threshold: float = 1.2, normalize: bool = True, use_logits: bool = True,
              scores: list = None):
         if scores is None:
@@ -165,15 +164,6 @@
         for idx in range(len(tokens)):
             if scores[idx] > threshold:
                 masked_output.append(self.tokenizer.mask_token)
-=======
-    def mask_toxic(self, sentence: str, threshold: float = 1, normalize: bool = True, use_logits: bool = True):
-        scores = self.score(sentence, use_logits=use_logits, normalize=normalize)
-        tokens = tokenizer.tokenize(sentence)
-        masked_output = []
-        for idx in range(len(tokens)):
-            if scores[idx] > threshold:
-                masked_output.append(tokenizer.mask_token)
->>>>>>> 397cc8c6
             else:
                 masked_output.append(tokens[idx])
         masked_sentence = self.tokenizer.convert_tokens_to_string(masked_output)
@@ -207,11 +197,6 @@
                     masked_sentence = self.tokenizer.convert_tokens_to_string(
                         self.tokenizer.convert_ids_to_tokens(rephrased_tokens_ids + [self.tokenizer.mask_token_id]))
                     for expert in fmp_experts:
-<<<<<<< HEAD
-=======
-                        masked_sentence = tokenizer.convert_tokens_to_string(
-                            tokenizer.convert_ids_to_tokens(rephrased_tokens_ids + [tokenizer.mask_token_id]))
->>>>>>> 397cc8c6
                         _, scores = self.compute_mask_probs(expert, masked_sentence)
                         expert_logits.append(scores)
                     for eidx in range(len(expert_logits)):
@@ -223,19 +208,10 @@
                         self.tokenizer.convert_ids_to_tokens(rephrased_tokens_ids + [self.tokenizer.mask_token_id]))
                     eidx = 0
                     for expert in self.experts:
-<<<<<<< HEAD
                         next_token_logits += self.expert_weights[eidx] * self.compute_mask_logits(expert,
                                                                                                   masked_sequence)
                         eidx += 1
                     log_prob = next_token_logits
-=======
-                        masked_sequence = tokenizer.convert_ids_to_tokens(
-                            rephrased_tokens_ids + [tokenizer.mask_token_id])
-                        expert_logits.append(self.compute_mask_logits(expert, masked_sequence))
-                    for eidx in range(len(expert_logits)):
-                        next_token_logits += self.expert_weights[eidx] * expert_logits[eidx]
-                    log_prob = softmax(next_token_logits, dim=0)
->>>>>>> 397cc8c6
                 if verbose:
                     self.print_token(next_token_logits)
                 argmaxed = np.argmax(log_prob).item()
@@ -358,15 +334,9 @@
         "I'm surprised you got it done, seeing as you're all girls!",
     ]:
         print(f'original: {text}')
-<<<<<<< HEAD
         scores = marco.score(text)
         print(f'scores: {scores}')
         masked_text = marco.mask(text, scores=scores)
-=======
-        token_scores = marco.score(text)
-        print(f'scores: {token_scores}')
-        masked_text = marco.mask_toxic(text)
->>>>>>> 397cc8c6
         print(f'masked: {masked_text}')
         rephrased = marco.rephrase(text, masked_text)
         print(f'rephrased: {rephrased}')